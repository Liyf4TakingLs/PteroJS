const Shard = require('./Shard');

class WebSocketManager {
    constructor(client) {
        this.client = client;

        /**
         * A map of active server shards.
         * @type {Map<string, Shard>}
         */
        this.shards = new Map();
        this.totalShards = 0;
        this.readyAt = 0;
    }

<<<<<<< HEAD
    async launch() {
        if (!this.servers.length) {
            this.client.emit('debug', '[WS] No shards to launch');
            return;
        }

        this.client.emit('debug', `[WS] Attempting to launch ${this.servers.length} shard(s)`);
        for (const id of this.servers) {
            const { data } = await this.client.requests.get(endpoints.servers.ws(id));
            try {
                const shard = new Shard(this.client, id, data);
                this.shards.set(id, shard);
                this.totalShards++;
            } catch (err) {
                this.client.emit(
                    'debug',
                    `[WS] Shard '${id}' failed to launch\n[WS] ${err.message}`
                );
            }
        }

        process.on('SIGINT', () => this.destroy() || process.exit(0));
        process.on('SIGTERM', () => this.destroy() || process.exit(0));

        this.readyAt = Date.now();
        this.client.emit('ready');
    }

=======
>>>>>>> 1acde9f6
    destroy() {
        if (!this.readyAt) return;
        for (const shard of this.shards.values()) shard.disconnect();
        this.shards.clear();
        this.readyAt = 0;
        this.client.emit('debug', `[WS] Destroyed ${this.totalShards} shard(s)`);
        this.totalShards = 0;
    }

    get ping() {
        if (!this.totalShards) return -1;
        let sum = 0;
        for (const shard of this.shards.values()) sum += shard.ping;
        return sum / this.totalShards;
    }

    /**
     * Adds a server to be connected to websockets.
     * @param {string} id The identifier of the server.
     * @returns {Shard} Created (or reused) shard.
     */
    createShard(id) {
        if (this.shards.has(id))
            return this.shards(id);

        const shard = new Shard(this.client, id);
        this.shards.set(id, shard);
        this.totalShards++;

        return shard;
    }

    /**
     * Removes a server from websocket connections.
     * @param {string} id The identifier of the server.
     * @returns {boolean} Whether shard was removed.
     */
    removeShard(id) {
        if (!this.shards.has(id))
            return false;

        this.shards.delete(id);
        this.totalShards--;

        return true;
    }
}

module.exports = WebSocketManager;<|MERGE_RESOLUTION|>--- conflicted
+++ resolved
@@ -13,37 +13,6 @@
         this.readyAt = 0;
     }
 
-<<<<<<< HEAD
-    async launch() {
-        if (!this.servers.length) {
-            this.client.emit('debug', '[WS] No shards to launch');
-            return;
-        }
-
-        this.client.emit('debug', `[WS] Attempting to launch ${this.servers.length} shard(s)`);
-        for (const id of this.servers) {
-            const { data } = await this.client.requests.get(endpoints.servers.ws(id));
-            try {
-                const shard = new Shard(this.client, id, data);
-                this.shards.set(id, shard);
-                this.totalShards++;
-            } catch (err) {
-                this.client.emit(
-                    'debug',
-                    `[WS] Shard '${id}' failed to launch\n[WS] ${err.message}`
-                );
-            }
-        }
-
-        process.on('SIGINT', () => this.destroy() || process.exit(0));
-        process.on('SIGTERM', () => this.destroy() || process.exit(0));
-
-        this.readyAt = Date.now();
-        this.client.emit('ready');
-    }
-
-=======
->>>>>>> 1acde9f6
     destroy() {
         if (!this.readyAt) return;
         for (const shard of this.shards.values()) shard.disconnect();
